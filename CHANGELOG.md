--- conflicted
+++ resolved
@@ -1,4 +1,3 @@
-<<<<<<< HEAD
 ## 8.0.0
 
 Introduction of Mapbox GL style specification v8. To migrate a v7 style to v8,
@@ -25,11 +24,10 @@
 * Added a new `image` source type.
 * Added a new `circle` layer type.
 * Default map center location can now be set in the style.
-=======
+
 ## 7.5.0
 
 * Added gl-style-composite script, for auto-compositing sources in a style.
->>>>>>> 25641eda
 
 ## 7.4.1
 
